--- conflicted
+++ resolved
@@ -1,10 +1,6 @@
 .dingllm
 __pycache__
 llm.md
-<<<<<<< HEAD
 .mypy_cache
 .venv
-code_search.log
-=======
-*.log
->>>>>>> a53b543a
+*.log