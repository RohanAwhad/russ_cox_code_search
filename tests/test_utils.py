import os
from src import utils


def test_replace():
  test_file = "test_replace.txt"
  original_content = "This is a test file with some content."

  # Create test file
  with open(test_file, 'w') as f:
    f.write(original_content)

  # Replace part of the content
  utils.replace(test_file, 5, 7, "was")

  # Verify the replacement
  with open(test_file, 'r') as f:
    modified_content = f.read()

  print(f"Original: {original_content}")
  print(f"Modified: {modified_content}")

  # Clean up
  os.remove(test_file)


def test_search_and_replace():
  # Create a test file
  test_file = "test_file.txt"
  with open(test_file, "w") as f:
    f.write("This is a test file with some content.\n"
            "It contains multiple lines of text.\n"
            "We'll search for 'content' and replace it.\n")

  # Test replacing a string that exists
  utils.search_and_replace("content", "REPLACED", test_file)
  with open(test_file, "r") as f:
    assert "REPLACED" in f.read()

  # Test replacing a string that doesn't exist
  utils.search_and_replace("nonexistent", "should_not_appear", test_file)
  with open(test_file, "r") as f:
    assert "should_not_appear" not in f.read()

  # Clean up
  os.remove(test_file)
  print("All search_and_replace tests passed!")


def test_apply_changes():
  initial_content = '''
# some randome comment here

def greeting(name):
  print(f"Hello {name}!")


# some random comment after the possible change
    '''.strip()

  file_name = 'hello_world.py'
  project_path = '.'
  file_path = os.path.join(project_path, file_name)

  # Test valid changes application
  with open(file_path, 'w') as f:
    f.write(initial_content)

  valid_changes = f"""
```{file_name}
<<<<<<< SEARCH
def greeting(name):
  print(f"Hello {{name}}!")
=======
def greeting():
  print("Hello World!")
>>>>>>> REPLACE
```
  """.strip()

  result = utils.apply_all(valid_changes, str(project_path))
  assert result == 0, "Valid changes should return success code 0"

  with open(file_path) as f:
    content = f.read()
    assert "def greeting():" in content
    assert "print(\"Hello World!\")" in content
    assert "name" not in content

  # Test atomic rollback when invalid changes
  invalid_changes = f"""
```{file_name}
<<<<<<< SEARCH
def greeting():
  print("Hello World!")
=======
def updated_greeting():
  print("Updated greeting!")
>>>>>>> REPLACE
<<<<<<< SEARCH
# non-existent pattern to force failure
=======
# this replacement should never happen
>>>>>>> REPLACE
```
  """.strip()

  result = utils.apply_all(invalid_changes, str(project_path))
  assert result == 1, "Invalid changes should return error code 1"

  # Verify content remains from first valid change
  with open(file_path) as f:
    content = f.read()
    assert "def greeting():" in content
    assert "print(\"Hello World!\")" in content
    assert "updated_greeting" not in content

  os.remove(file_path)


def test_hidden_files_ignored():
  """Test if files starting with a dot (hidden files) are properly ignored."""
  # Create test directory structure
  test_dir = "test_hidden_dir"
  os.makedirs(test_dir, exist_ok=True)

  # Create a regular file and a hidden file with the same content
  unique_content = f"UNIQUE_CONTENT_{os.urandom(4).hex()}"
  regular_file = os.path.join(test_dir, "regular_file.txt")
  hidden_file = os.path.join(test_dir, ".hidden_file.txt")

  with open(regular_file, 'w') as f:
    f.write(unique_content)

  with open(hidden_file, 'w') as f:
    f.write(unique_content)

  # Get all files in the directory using utils function
  all_files = utils.list_files(test_dir)

  # Verify only regular file is included, hidden file is excluded
<<<<<<< HEAD
  assert regular_file in all_files, "Regular file should be included in results"
  assert hidden_file not in all_files, "Hidden file should not be included in results"
=======
  # Get absolute paths for accurate comparison
  abs_regular = os.path.abspath(regular_file)
  abs_hidden = os.path.abspath(hidden_file)
  
  assert abs_regular in all_files, "Regular file should be included in results"
  assert abs_hidden not in all_files, "Hidden file should not be included in results"
>>>>>>> 06c942cb

  # Clean up
  os.remove(regular_file)
  os.remove(hidden_file)
  os.rmdir(test_dir)

  print("Hidden files exclusion test passed!")<|MERGE_RESOLUTION|>--- conflicted
+++ resolved
@@ -68,13 +68,13 @@
 
   valid_changes = f"""
 ```{file_name}
-<<<<<<< SEARCH
+<<<<<< SEARCH
 def greeting(name):
   print(f"Hello {{name}}!")
-=======
+======
 def greeting():
   print("Hello World!")
->>>>>>> REPLACE
+>>>>>> REPLACE
 ```
   """.strip()
 
@@ -90,18 +90,18 @@
   # Test atomic rollback when invalid changes
   invalid_changes = f"""
 ```{file_name}
-<<<<<<< SEARCH
+<<<<<< SEARCH
 def greeting():
   print("Hello World!")
-=======
+======
 def updated_greeting():
   print("Updated greeting!")
->>>>>>> REPLACE
-<<<<<<< SEARCH
+>>>>>> REPLACE
+<<<<<< SEARCH
 # non-existent pattern to force failure
-=======
+======
 # this replacement should never happen
->>>>>>> REPLACE
+>>>>>> REPLACE
 ```
   """.strip()
 
@@ -139,17 +139,11 @@
   all_files = utils.list_files(test_dir)
 
   # Verify only regular file is included, hidden file is excluded
-<<<<<<< HEAD
-  assert regular_file in all_files, "Regular file should be included in results"
-  assert hidden_file not in all_files, "Hidden file should not be included in results"
-=======
-  # Get absolute paths for accurate comparison
   abs_regular = os.path.abspath(regular_file)
   abs_hidden = os.path.abspath(hidden_file)
   
   assert abs_regular in all_files, "Regular file should be included in results"
   assert abs_hidden not in all_files, "Hidden file should not be included in results"
->>>>>>> 06c942cb
 
   # Clean up
   os.remove(regular_file)
